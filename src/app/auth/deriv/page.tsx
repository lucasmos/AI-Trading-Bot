--- conflicted
+++ resolved
@@ -4,6 +4,7 @@
 import { Card, CardContent, CardHeader, CardTitle, CardDescription } from '@/components/ui/card';
 import { useAuth } from '@/contexts/auth-context'; // Kept for handleMockLogin
 import type { UserInfo } from '@/types';
+import { useRouter } from 'next/navigation'; // Ensure this is uncommented and present
 // import { signIn } from 'next-auth/react'; // Removed as it's no longer used for Deriv direct login
 // import { useRouter } from 'next/navigation'; // Removed
 import { LogIn } from 'lucide-react';
@@ -11,7 +12,7 @@
 
 export default function DerivLoginPage() {
   const { login } = useAuth(); // Use login from AuthContext
-  // const router = useRouter(); // Removed
+  const router = useRouter(); // Ensure this is present
 
   const handleMockLogin = () => {
     // Simulate a successful Deriv OAuth login
@@ -31,7 +32,6 @@
 
   const handleRealDerivLogin = () => {
     const derivAppId = process.env.NEXT_PUBLIC_DERIV_APP_ID;
-<<<<<<< HEAD
     const nextAuthUrl = process.env.NEXT_PUBLIC_NEXTAUTH_URL; // Get NEXTAUTH_URL
 
     if (!derivAppId || !nextAuthUrl) {
@@ -46,17 +46,6 @@
     // Construct the Deriv OAuth URL as per their documentation
     const derivOauthUrl = `https://oauth.deriv.com/oauth2/authorize?app_id=${derivAppId}&redirect_uri=${encodeURIComponent(redirectUri)}`;
     router.push(derivOauthUrl); // Redirect to Deriv OAuth
-=======
-    if (!derivAppId) {
-      console.error("Deriv App ID (NEXT_PUBLIC_DERIV_APP_ID) is not configured.");
-      // Optionally, show an alert to the user
-      alert("Deriv login is currently unavailable. Please ensure NEXT_PUBLIC_DERIV_APP_ID is set before proceeding.");
-      return;
-    }
-    const derivOauthUrl = `https://oauth.deriv.com/oauth2/authorize?app_id=${derivAppId}`;
-    // Redirect the user to Deriv's OAuth page
-    window.location.href = derivOauthUrl;
->>>>>>> 79aea15f
   };
 
   return (
